// @flow
import { User } from "../models";

type Options = {
  includeDetails?: boolean,
};

type UserPresentation = {
  id: string,
  name: string,
  avatarUrl: ?string,
  email?: string,
  color: string,
  isAdmin: boolean,
  isSuspended: boolean,
  language: string,
};

export default (user: User, options: Options = {}): ?UserPresentation => {
  const userData = {};
  userData.id = user.id;
  userData.createdAt = user.createdAt;
  userData.lastActiveAt = user.lastActiveAt;
  userData.name = user.name;
  userData.isAdmin = user.isAdmin;
  userData.isSuspended = user.isSuspended;
  userData.avatarUrl = user.avatarUrl;
<<<<<<< HEAD
  userData.color = user.color;
=======
  userData.language = user.language;
>>>>>>> 9e1f31e1

  if (options.includeDetails) {
    userData.email = user.email;
  }

  return userData;
};<|MERGE_RESOLUTION|>--- conflicted
+++ resolved
@@ -25,11 +25,8 @@
   userData.isAdmin = user.isAdmin;
   userData.isSuspended = user.isSuspended;
   userData.avatarUrl = user.avatarUrl;
-<<<<<<< HEAD
   userData.color = user.color;
-=======
   userData.language = user.language;
->>>>>>> 9e1f31e1
 
   if (options.includeDetails) {
     userData.email = user.email;
