--- conflicted
+++ resolved
@@ -17,11 +17,8 @@
     sharing,
     guestSignin,
     documentEmbeds,
-<<<<<<< HEAD
     commenting,
-=======
     memberCollectionCreate,
->>>>>>> 3d88ebc3
     collaborativeEditing,
     defaultCollectionId,
     defaultUserRole,
