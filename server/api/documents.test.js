--- conflicted
+++ resolved
@@ -37,11 +37,7 @@
   it('should allow filtering by collection', async () => {
     const { user, document } = await seed();
     const res = await server.post('/api/documents.list', {
-<<<<<<< HEAD
       body: { token: user.getJwtToken(), collection: document.atlasId },
-=======
-      body: { token: user.getJwtToken(), collectionId: document.atlasId },
->>>>>>> a77bface
     });
     const body = await res.json();
 
