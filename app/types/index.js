// @flow
import { type Location } from "react-router-dom";
import theme from "shared/theme";
import Document from "models/Document";

export type Theme = typeof theme;

export type LocationWithState = Location & {
  state: {
    [key: string]: string,
  },
};

export type Toast = {|
  id: string,
  createdAt: string,
  message: string,
  type: "warning" | "error" | "info" | "success",
  timeout?: number,
  reoccurring?: number,
  action?: {
    text: string,
    onClick: () => void,
  },
|};

export type FetchOptions = {
  prefetch?: boolean,
  revisionId?: string,
  shareId?: string,
  force?: boolean,
};

export type NavigationNode = {|
  id: string,
  title: string,
  url: string,
  children: NavigationNode[],
|};

// Pagination response in an API call
export type Pagination = {
  limit: number,
  nextPath: string,
  offset: number,
};

// Pagination request params
export type PaginationParams = {|
  limit?: number,
  offset?: number,
  sort?: string,
  direction?: "ASC" | "DESC",
|};

export type SearchResult = {
  ranking: number,
  context: string,
  document: Document,
};

export type MenuItem =
  | {|
      title: React.Node,
      to: string,
      visible?: boolean,
      selected?: boolean,
      disabled?: boolean,
<<<<<<< HEAD
=======
      icon?: React.Node,
>>>>>>> 476b5e03
    |}
  | {|
      title: React.Node,
      onClick: (event: SyntheticEvent<>) => void | Promise<void>,
      visible?: boolean,
      selected?: boolean,
      disabled?: boolean,
<<<<<<< HEAD
=======
      icon?: React.Node,
>>>>>>> 476b5e03
    |}
  | {|
      title: React.Node,
      href: string,
      visible?: boolean,
      selected?: boolean,
      disabled?: boolean,
<<<<<<< HEAD
=======
      level?: number,
      icon?: React.Node,
>>>>>>> 476b5e03
    |}
  | {|
      title: React.Node,
      visible?: boolean,
      disabled?: boolean,
      style?: Object,
      hover?: boolean,
      items: MenuItem[],
<<<<<<< HEAD
=======
      icon?: React.Node,
>>>>>>> 476b5e03
    |}
  | {|
      type: "separator",
      visible?: boolean,
    |}
  | {|
      type: "heading",
      visible?: boolean,
      title: React.Node,
<<<<<<< HEAD
    |};
=======
    |};

export type ToastOptions = {|
  type: "warning" | "error" | "info" | "success",
  timeout?: number,
  action?: {
    text: string,
    onClick: () => void,
  },
|};
>>>>>>> 476b5e03
<|MERGE_RESOLUTION|>--- conflicted
+++ resolved
@@ -66,10 +66,7 @@
       visible?: boolean,
       selected?: boolean,
       disabled?: boolean,
-<<<<<<< HEAD
-=======
       icon?: React.Node,
->>>>>>> 476b5e03
     |}
   | {|
       title: React.Node,
@@ -77,10 +74,7 @@
       visible?: boolean,
       selected?: boolean,
       disabled?: boolean,
-<<<<<<< HEAD
-=======
       icon?: React.Node,
->>>>>>> 476b5e03
     |}
   | {|
       title: React.Node,
@@ -88,11 +82,8 @@
       visible?: boolean,
       selected?: boolean,
       disabled?: boolean,
-<<<<<<< HEAD
-=======
       level?: number,
       icon?: React.Node,
->>>>>>> 476b5e03
     |}
   | {|
       title: React.Node,
@@ -101,10 +92,7 @@
       style?: Object,
       hover?: boolean,
       items: MenuItem[],
-<<<<<<< HEAD
-=======
       icon?: React.Node,
->>>>>>> 476b5e03
     |}
   | {|
       type: "separator",
@@ -114,9 +102,6 @@
       type: "heading",
       visible?: boolean,
       title: React.Node,
-<<<<<<< HEAD
-    |};
-=======
     |};
 
 export type ToastOptions = {|
@@ -126,5 +111,4 @@
     text: string,
     onClick: () => void,
   },
-|};
->>>>>>> 476b5e03
+|};