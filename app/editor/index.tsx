/* global File Promise */
import { PluginSimple } from "markdown-it";
import { baseKeymap } from "prosemirror-commands";
import { dropCursor } from "prosemirror-dropcursor";
import { gapCursor } from "prosemirror-gapcursor";
import { inputRules, InputRule } from "prosemirror-inputrules";
import { keymap } from "prosemirror-keymap";
import { MarkdownParser } from "prosemirror-markdown";
import {
  Schema,
  NodeSpec,
  MarkSpec,
  Node as ProsemirrorNode,
} from "prosemirror-model";
import { EditorState, Selection, Plugin, Transaction } from "prosemirror-state";
import { Decoration, EditorView } from "prosemirror-view";
import * as React from "react";
import { DefaultTheme, ThemeProps } from "styled-components";
import Extension, { CommandFactory } from "@shared/editor/lib/Extension";
import ExtensionManager from "@shared/editor/lib/ExtensionManager";
import headingToSlug from "@shared/editor/lib/headingToSlug";
import { MarkdownSerializer } from "@shared/editor/lib/markdown/serializer";
<<<<<<< HEAD

// marks
import Bold from "@shared/editor/marks/Bold";
import Code from "@shared/editor/marks/Code";
import Comment from "@shared/editor/marks/Comment";
import Highlight from "@shared/editor/marks/Highlight";
import Italic from "@shared/editor/marks/Italic";
import Link from "@shared/editor/marks/Link";
import TemplatePlaceholder from "@shared/editor/marks/Placeholder";
import Strikethrough from "@shared/editor/marks/Strikethrough";
import Underline from "@shared/editor/marks/Underline";

// nodes
import Attachment from "@shared/editor/nodes/Attachment";
import Blockquote from "@shared/editor/nodes/Blockquote";
import BulletList from "@shared/editor/nodes/BulletList";
import CheckboxItem from "@shared/editor/nodes/CheckboxItem";
import CheckboxList from "@shared/editor/nodes/CheckboxList";
import CodeBlock from "@shared/editor/nodes/CodeBlock";
import CodeFence from "@shared/editor/nodes/CodeFence";
import Doc from "@shared/editor/nodes/Doc";
import Embed from "@shared/editor/nodes/Embed";
import Emoji from "@shared/editor/nodes/Emoji";
import HardBreak from "@shared/editor/nodes/HardBreak";
import Heading from "@shared/editor/nodes/Heading";
import HorizontalRule from "@shared/editor/nodes/HorizontalRule";
import Image from "@shared/editor/nodes/Image";
import ListItem from "@shared/editor/nodes/ListItem";
import Notice from "@shared/editor/nodes/Notice";
import OrderedList from "@shared/editor/nodes/OrderedList";
import Paragraph from "@shared/editor/nodes/Paragraph";
=======
import Mark from "@shared/editor/marks/Mark";
import Node from "@shared/editor/nodes/Node";
>>>>>>> 1a8f2c3b
import ReactNode from "@shared/editor/nodes/ReactNode";
import fullExtensionsPackage from "@shared/editor/packages/full";
import { EmbedDescriptor, EventType } from "@shared/editor/types";
import EventEmitter from "@shared/utils/events";
import Flex from "~/components/Flex";
import { Dictionary } from "~/hooks/useDictionary";
import BlockMenu from "./components/BlockMenu";
import ComponentView from "./components/ComponentView";
import EditorContext from "./components/EditorContext";
import EmojiMenu from "./components/EmojiMenu";
import { SearchResult } from "./components/LinkEditor";
import LinkToolbar from "./components/LinkToolbar";
import SelectionToolbar from "./components/SelectionToolbar";
import EditorContainer from "./components/Styles";
import WithTheme from "./components/WithTheme";

export { default as Extension } from "@shared/editor/lib/Extension";

export type Props = {
  /** An optional identifier for the editor context. It is used to persist local settings */
  id?: string;
  /** The current userId, if any */
  userId?: string;
  /** The editor content, should only be changed if you wish to reset the content */
  value?: string;
  /** The initial editor content */
  defaultValue: string;
  /** Placeholder displayed when the editor is empty */
  placeholder: string;
  /** Extensions to load into the editor */
  extensions?: (typeof Node | typeof Mark | typeof Extension | Extension)[];
  /** If the editor should be focused on mount */
  autoFocus?: boolean;
  /** If the editor should not allow editing */
  readOnly?: boolean;
  /** If the editor should still allow editing checkboxes when it is readOnly */
  readOnlyWriteCheckboxes?: boolean;
  /** A dictionary of translated strings used in the editor */
  dictionary: Dictionary;
  /** The reading direction of the text content, if known */
  dir?: "rtl" | "ltr";
  /** If the editor should vertically grow to fill available space */
  grow?: boolean;
  /** If the editor should display template options such as inserting placeholders */
  template?: boolean;
  /** An enforced maximum content length */
  maxLength?: number;
  /** Heading id to scroll to when the editor has loaded */
  scrollTo?: string;
  /** Callback for handling uploaded images, should return the url of uploaded file */
  uploadFile?: (file: File) => Promise<string>;
  /** Callback when editor is blurred, as native input */
  onBlur?: () => void;
  /** Callback when editor is focused, as native input */
  onFocus?: () => void;
  /** Callback when user uses save key combo */
  onSave?: (options: { done: boolean }) => void;
  /** Callback when user uses cancel key combo */
  onCancel?: () => void;
  /** Callback when user changes editor content */
  onChange?: (value: () => string | undefined) => void;
  /** Callback when a comment mark is clicked */
  onClickComment?: (commentId: string) => void;
  /** Callback when a comment mark is created */
  onDraftComment?: (commentId: string) => void;
  /** Callback when a comment mark is removed */
  onRemoveComment?: (commentId: string) => void;
  /** Callback when a file upload begins */
  onFileUploadStart?: () => void;
  /** Callback when a file upload ends */
  onFileUploadStop?: () => void;
  /** Callback when a link is created, should return url to created document */
  onCreateLink?: (title: string) => Promise<string>;
  /** Callback when user searches for documents from link insert interface */
  onSearchLink?: (term: string) => Promise<SearchResult[]>;
  /** Callback when user clicks on any link in the document */
  onClickLink: (
    href: string,
    event: MouseEvent | React.MouseEvent<HTMLButtonElement>
  ) => void;
  /** Callback when user hovers on any link in the document */
  onHoverLink?: (event: MouseEvent) => boolean;
  /** Callback when user clicks on any hashtag in the document */
  onClickHashtag?: (tag: string, event: MouseEvent) => void;
  /** Callback when user presses any key with document focused */
  onKeyDown?: (event: React.KeyboardEvent<HTMLDivElement>) => void;
  /** Collection of embed types to render in the document */
  embeds: EmbedDescriptor[];
  /** Whether embeds should be rendered without an iframe */
  embedsDisabled?: boolean;
  /** Callback when a toast message is triggered (eg "link copied") */
  onShowToast: (message: string) => void;
  className?: string;
  style?: React.CSSProperties;
};

type State = {
  /** If the document text has been detected as using RTL script */
  isRTL: boolean;
  /** If the editor is currently focused */
  isEditorFocused: boolean;
  /** If the toolbar for a text selection is visible */
  selectionMenuOpen: boolean;
  /** If the block insert menu is visible (triggered with /) */
  blockMenuOpen: boolean;
  /** If the insert link toolbar is visible */
  linkMenuOpen: boolean;
  /** The search term currently filtering the block menu */
  blockMenuSearch: string;
  /** If the emoji insert menu is visible */
  emojiMenuOpen: boolean;
};

/**
 * The shared editor at the root of all rich editable text in Outline. Do not
 * use this component directly, it should by lazy loaded. Use
 * ~/components/Editor instead.
 */
export class Editor extends React.PureComponent<
  Props & ThemeProps<DefaultTheme>,
  State
> {
  static defaultProps = {
    defaultValue: "",
    dir: "auto",
    placeholder: "Write something nice…",
    onFileUploadStart: () => {
      // no default behavior
    },
    onFileUploadStop: () => {
      // no default behavior
    },
    embeds: [],
    extensions: fullExtensionsPackage,
  };

  state = {
    isRTL: false,
    isEditorFocused: false,
    selectionMenuOpen: false,
    blockMenuOpen: false,
    linkMenuOpen: false,
    blockMenuSearch: "",
    emojiMenuOpen: false,
  };

  isBlurred: boolean;
  extensions: ExtensionManager;
  element = React.createRef<HTMLDivElement>();
  view: EditorView;
  schema: Schema;
  serializer: MarkdownSerializer;
  parser: MarkdownParser;
  pasteParser: MarkdownParser;
  plugins: Plugin[];
  keymaps: Plugin[];
  inputRules: InputRule[];
  nodeViews: {
    [name: string]: (
      node: ProsemirrorNode,
      view: EditorView,
      getPos: () => number,
      decorations: Decoration<{
        [key: string]: any;
      }>[]
    ) => ComponentView;
  };

  nodes: { [name: string]: NodeSpec };
  marks: { [name: string]: MarkSpec };
  commands: Record<string, CommandFactory>;
  rulePlugins: PluginSimple[];
  events = new EventEmitter();

  public constructor(props: Props & ThemeProps<DefaultTheme>) {
    super(props);
    this.events.on(EventType.linkMenuOpen, this.handleOpenLinkMenu);
    this.events.on(EventType.linkMenuClose, this.handleCloseLinkMenu);
    this.events.on(EventType.blockMenuOpen, this.handleOpenBlockMenu);
    this.events.on(EventType.blockMenuClose, this.handleCloseBlockMenu);
    this.events.on(EventType.emojiMenuOpen, this.handleOpenEmojiMenu);
    this.events.on(EventType.emojiMenuClose, this.handleCloseEmojiMenu);
  }

  /**
   * We use componentDidMount instead of constructor as the init method requires
   * that the dom is already mounted.
   */
  public componentDidMount() {
    this.init();

    if (this.props.scrollTo) {
      this.scrollToAnchor(this.props.scrollTo);
    }

    this.calculateDir();

    if (this.props.readOnly) {
      return;
    }

    if (this.props.autoFocus) {
      this.focusAtEnd();
    }
  }

  public componentDidUpdate(prevProps: Props) {
    // Allow changes to the 'value' prop to update the editor from outside
    if (this.props.value && prevProps.value !== this.props.value) {
      const newState = this.createState(this.props.value);
      this.view.updateState(newState);
    }

    // pass readOnly changes through to underlying editor instance
    if (prevProps.readOnly !== this.props.readOnly) {
      this.view.update({
        ...this.view.props,
        editable: () => !this.props.readOnly,
      });
    }

    if (this.props.scrollTo && this.props.scrollTo !== prevProps.scrollTo) {
      this.scrollToAnchor(this.props.scrollTo);
    }

    // Focus at the end of the document if switching from readOnly and autoFocus
    // is set to true
    if (prevProps.readOnly && !this.props.readOnly && this.props.autoFocus) {
      this.focusAtEnd();
    }

    if (prevProps.dir !== this.props.dir) {
      this.calculateDir();
    }

    if (
      !this.isBlurred &&
      !this.state.isEditorFocused &&
      !this.state.blockMenuOpen &&
      !this.state.linkMenuOpen &&
      !this.state.selectionMenuOpen
    ) {
      this.isBlurred = true;
      this.props.onBlur?.();
    }

    if (
      this.isBlurred &&
      (this.state.isEditorFocused ||
        this.state.blockMenuOpen ||
        this.state.linkMenuOpen ||
        this.state.selectionMenuOpen)
    ) {
      this.isBlurred = false;
      this.props.onFocus?.();
    }
  }

  private init() {
    this.extensions = this.createExtensions();
    this.nodes = this.createNodes();
    this.marks = this.createMarks();
    this.schema = this.createSchema();
    this.plugins = this.createPlugins();
    this.rulePlugins = this.createRulePlugins();
    this.keymaps = this.createKeymaps();
    this.serializer = this.createSerializer();
    this.parser = this.createParser();
    this.pasteParser = this.createPasteParser();
    this.inputRules = this.createInputRules();
    this.nodeViews = this.createNodeViews();
    this.view = this.createView();
    this.commands = this.createCommands();
  }

<<<<<<< HEAD
  createExtensions() {
    const { dictionary } = this.props;

    // adding nodes here? Update server/editor/renderToHtml.ts for serialization
    // on the server
    return new ExtensionManager(
      [
        ...[
          new Doc(),
          new HardBreak(),
          new Paragraph(),
          new Blockquote(),
          new CodeBlock({
            dictionary,
            onShowToast: this.props.onShowToast,
          }),
          new CodeFence({
            dictionary,
            onShowToast: this.props.onShowToast,
          }),
          new Emoji(),
          new Text(),
          new CheckboxList(),
          new CheckboxItem(),
          new BulletList(),
          new Embed({ embeds: this.props.embeds }),
          new ListItem(),
          new Attachment({
            dictionary,
          }),
          new Notice({
            dictionary,
          }),
          new Heading({
            dictionary,
            onShowToast: this.props.onShowToast,
          }),
          new HorizontalRule(),
          new Image({
            dictionary,
            uploadFile: this.props.uploadFile,
            onFileUploadStart: this.props.onFileUploadStart,
            onFileUploadStop: this.props.onFileUploadStop,
            onShowToast: this.props.onShowToast,
          }),
          new Table(),
          new TableCell({
            onSelectTable: this.handleSelectTable,
            onSelectRow: this.handleSelectRow,
          }),
          new TableHeadCell({
            onSelectColumn: this.handleSelectColumn,
          }),
          new TableRow(),
          new Bold(),
          new Comment({
            userId: this.props.userId,
            onDraftComment: this.props.onDraftComment,
            onRemoveComment: this.props.onRemoveComment,
            onClickComment: this.props.onClickComment,
          }),
          new Code(),
          new Highlight(),
          new Italic(),
          new TemplatePlaceholder(),
          new Underline(),
          new Link({
            onKeyboardShortcut: this.handleOpenLinkMenu,
            onClickLink: this.props.onClickLink,
            onClickHashtag: this.props.onClickHashtag,
            onHoverLink: this.props.onHoverLink,
          }),
          new Strikethrough(),
          new OrderedList(),
          new History(),
          new Folding(),
          new SmartText(),
          new TrailingNode(),
          new PasteHandler(),
          new Keys({
            onBlur: this.handleEditorBlur,
            onFocus: this.handleEditorFocus,
            onSave: this.handleSave,
            onSaveAndExit: this.handleSaveAndExit,
            onCancel: this.props.onCancel,
          }),
          new BlockMenuTrigger({
            dictionary,
            onOpen: this.handleOpenBlockMenu,
            onClose: this.handleCloseBlockMenu,
          }),
          new EmojiTrigger({
            onOpen: (search: string) => {
              this.setState({ emojiMenuOpen: true, blockMenuSearch: search });
            },
            onClose: () => {
              this.setState({ emojiMenuOpen: false });
            },
          }),
          new Placeholder({
            placeholder: this.props.placeholder,
          }),
          new MaxLength({
            maxLength: this.props.maxLength,
          }),
        ],
        ...(this.props.extensions || []),
      ],
      this
    );
=======
  private createExtensions() {
    return new ExtensionManager(this.props.extensions, this);
>>>>>>> 1a8f2c3b
  }

  private createPlugins() {
    return this.extensions.plugins;
  }

  private createRulePlugins() {
    return this.extensions.rulePlugins;
  }

  private createKeymaps() {
    return this.extensions.keymaps({
      schema: this.schema,
    });
  }

  private createInputRules() {
    return this.extensions.inputRules({
      schema: this.schema,
    });
  }

  private createNodeViews() {
    return this.extensions.extensions
      .filter((extension: ReactNode) => extension.component)
      .reduce((nodeViews, extension: ReactNode) => {
        const nodeView = (
          node: ProsemirrorNode,
          view: EditorView,
          getPos: () => number,
          decorations: Decoration<{
            [key: string]: any;
          }>[]
        ) => {
          return new ComponentView(extension.component, {
            editor: this,
            extension,
            node,
            view,
            getPos,
            decorations,
          });
        };

        return {
          ...nodeViews,
          [extension.name]: nodeView,
        };
      }, {});
  }

  private createCommands() {
    return this.extensions.commands({
      schema: this.schema,
      view: this.view,
    });
  }

  private createNodes() {
    return this.extensions.nodes;
  }

  private createMarks() {
    return this.extensions.marks;
  }

  private createSchema() {
    return new Schema({
      nodes: this.nodes,
      marks: this.marks,
    });
  }

  private createSerializer() {
    return this.extensions.serializer();
  }

  private createParser() {
    return this.extensions.parser({
      schema: this.schema,
      plugins: this.rulePlugins,
    });
  }

  private createPasteParser() {
    return this.extensions.parser({
      schema: this.schema,
      rules: { linkify: true, emoji: false },
      plugins: this.rulePlugins,
    });
  }

  private createState(value?: string) {
    const doc = this.createDocument(value || this.props.defaultValue);

    return EditorState.create({
      schema: this.schema,
      doc,
      plugins: [
        ...this.plugins,
        ...this.keymaps,
        dropCursor({ color: this.props.theme.cursor }),
        gapCursor(),
        inputRules({
          rules: this.inputRules,
        }),
        keymap(baseKeymap),
      ],
    });
  }

  private createDocument(content: string) {
    return this.parser.parse(content);
  }

  private createView() {
    if (!this.element.current) {
      throw new Error("createView called before ref available");
    }

    const isEditingCheckbox = (tr: Transaction) => {
      return tr.steps.some(
        (step: any) =>
          step.slice?.content?.firstChild?.type.name ===
          this.schema.nodes.checkbox_item.name
      );
    };

    const self = this; // eslint-disable-line
    const view = new EditorView(this.element.current, {
      handleDOMEvents: {
        blur: this.handleEditorBlur,
        focus: this.handleEditorFocus,
      },
      state: this.createState(this.props.value),
      editable: () => !this.props.readOnly,
      nodeViews: this.nodeViews,
      dispatchTransaction: function (transaction) {
        // callback is bound to have the view instance as its this binding
        const { state, transactions } = this.state.applyTransaction(
          transaction
        );

        this.updateState(state);

        // If any of the transactions being dispatched resulted in the doc
        // changing then call our own change handler to let the outside world
        // know
        if (
          transactions.some((tr) => tr.docChanged) &&
          (!self.props.readOnly ||
            (self.props.readOnlyWriteCheckboxes &&
              transactions.some(isEditingCheckbox)))
        ) {
          self.handleChange();
        }

        self.calculateDir();

        // Because Prosemirror and React are not linked we must tell React that
        // a render is needed whenever the Prosemirror state changes.
        self.forceUpdate();
      },
    });

    // Tell third-party libraries and screen-readers that this is an input
    view.dom.setAttribute("role", "textbox");

    return view;
  }

  public scrollToAnchor(hash: string) {
    if (!hash) {
      return;
    }

    try {
      const element = document.querySelector(hash);
      if (element) {
        element.scrollIntoView({ behavior: "smooth" });
      }
    } catch (err) {
      // querySelector will throw an error if the hash begins with a number
      // or contains a period. This is protected against now by safeSlugify
      // however previous links may be in the wild.
      console.warn(`Attempted to scroll to invalid hash: ${hash}`, err);
    }
  }

  private calculateDir = () => {
    if (!this.element.current) {
      return;
    }

    const isRTL =
      this.props.dir === "rtl" ||
      getComputedStyle(this.element.current).direction === "rtl";

    if (this.state.isRTL !== isRTL) {
      this.setState({ isRTL });
    }
  };

  public value = (): string => {
    return this.serializer.serialize(this.view.state.doc);
  };

  private handleChange = () => {
    if (!this.props.onChange) {
      return;
    }

    this.props.onChange(() => {
      return this.view ? this.value() : undefined;
    });
  };

  private handleEditorBlur = () => {
    this.setState({ isEditorFocused: false });
    return false;
  };

  private handleEditorFocus = () => {
    this.setState({ isEditorFocused: true });
    return false;
  };

  private handleOpenSelectionMenu = () => {
    this.setState({ blockMenuOpen: false, selectionMenuOpen: true });
  };

  private handleCloseSelectionMenu = () => {
    if (!this.state.selectionMenuOpen) {
      return;
    }
    this.setState({ selectionMenuOpen: false });
  };

  private handleOpenEmojiMenu = (search: string) => {
    this.setState({ emojiMenuOpen: true, blockMenuSearch: search });
  };

  private handleCloseEmojiMenu = () => {
    if (!this.state.emojiMenuOpen) {
      return;
    }
    this.setState({ emojiMenuOpen: false });
  };

  private handleOpenLinkMenu = () => {
    this.setState({ blockMenuOpen: false, linkMenuOpen: true });
  };

  private handleCloseLinkMenu = () => {
    this.setState({ linkMenuOpen: false });
  };

  private handleOpenBlockMenu = (search: string) => {
    this.setState({ blockMenuOpen: true, blockMenuSearch: search });
  };

  private handleCloseBlockMenu = () => {
    if (!this.state.blockMenuOpen) {
      return;
    }
    this.setState({ blockMenuOpen: false });
  };

  public focusAtStart = () => {
    const selection = Selection.atStart(this.view.state.doc);
    const transaction = this.view.state.tr.setSelection(selection);
    this.view.dispatch(transaction);
    this.view.focus();
  };

  public focusAtEnd = () => {
    const selection = Selection.atEnd(this.view.state.doc);
    const transaction = this.view.state.tr.setSelection(selection);
    this.view.dispatch(transaction);
    this.view.focus();
  };

  public getHeadings = () => {
    const headings: { title: string; level: number; id: string }[] = [];
    const previouslySeen = {};

    this.view.state.doc.forEach((node) => {
      if (node.type.name === "heading") {
        // calculate the optimal slug
        const slug = headingToSlug(node);
        let id = slug;

        // check if we've already used it, and if so how many times?
        // Make the new id based on that number ensuring that we have
        // unique ID's even when headings are identical
        if (previouslySeen[slug] > 0) {
          id = headingToSlug(node, previouslySeen[slug]);
        }

        // record that we've seen this slug for the next loop
        previouslySeen[slug] =
          previouslySeen[slug] !== undefined ? previouslySeen[slug] + 1 : 1;

        headings.push({
          title: node.textContent,
          level: node.attrs.level,
          id,
        });
      }
    });
    return headings;
  };

  public render() {
    const {
      dir,
      readOnly,
      readOnlyWriteCheckboxes,
      grow,
      style,
      className,
      dictionary,
      onKeyDown,
    } = this.props;
    const { isRTL } = this.state;

    return (
      <EditorContext.Provider value={this}>
        <Flex
          onKeyDown={onKeyDown}
          style={style}
          className={className}
          align="flex-start"
          justify="center"
          dir={dir}
          column
        >
          <EditorContainer
            dir={dir}
            rtl={isRTL}
            grow={grow}
            readOnly={readOnly}
            readOnlyWriteCheckboxes={readOnlyWriteCheckboxes}
            ref={this.element}
          />
          {!readOnly && this.view && (
            <>
              <SelectionToolbar
                view={this.view}
                dictionary={dictionary}
                commands={this.commands}
                rtl={isRTL}
                isTemplate={this.props.template === true}
                onOpen={this.handleOpenSelectionMenu}
                onClose={this.handleCloseSelectionMenu}
                onSearchLink={this.props.onSearchLink}
                onClickLink={this.props.onClickLink}
                onCreateLink={this.props.onCreateLink}
                onShowToast={this.props.onShowToast}
              />
              <LinkToolbar
                view={this.view}
                dictionary={dictionary}
                isActive={this.state.linkMenuOpen}
                onCreateLink={this.props.onCreateLink}
                onSearchLink={this.props.onSearchLink}
                onClickLink={this.props.onClickLink}
                onShowToast={this.props.onShowToast}
                onClose={this.handleCloseLinkMenu}
              />
              <EmojiMenu
                view={this.view}
                commands={this.commands}
                dictionary={dictionary}
                rtl={isRTL}
                onShowToast={this.props.onShowToast}
                isActive={this.state.emojiMenuOpen}
                search={this.state.blockMenuSearch}
                onClose={this.handleCloseEmojiMenu}
              />
              <BlockMenu
                view={this.view}
                commands={this.commands}
                dictionary={dictionary}
                rtl={isRTL}
                isActive={this.state.blockMenuOpen}
                search={this.state.blockMenuSearch}
                onClose={this.handleCloseBlockMenu}
                uploadFile={this.props.uploadFile}
                onLinkToolbarOpen={this.handleOpenLinkMenu}
                onFileUploadStart={this.props.onFileUploadStart}
                onFileUploadStop={this.props.onFileUploadStop}
                onShowToast={this.props.onShowToast}
                embeds={this.props.embeds}
              />
            </>
          )}
        </Flex>
      </EditorContext.Provider>
    );
  }
}

const LazyLoadedEditor = React.forwardRef<Editor, Props>(
  (props: Props, ref) => {
    return (
      <WithTheme>
        {(theme) => <Editor theme={theme} {...props} ref={ref} />}
      </WithTheme>
    );
  }
);

export default LazyLoadedEditor;<|MERGE_RESOLUTION|>--- conflicted
+++ resolved
@@ -20,42 +20,8 @@
 import ExtensionManager from "@shared/editor/lib/ExtensionManager";
 import headingToSlug from "@shared/editor/lib/headingToSlug";
 import { MarkdownSerializer } from "@shared/editor/lib/markdown/serializer";
-<<<<<<< HEAD
-
-// marks
-import Bold from "@shared/editor/marks/Bold";
-import Code from "@shared/editor/marks/Code";
-import Comment from "@shared/editor/marks/Comment";
-import Highlight from "@shared/editor/marks/Highlight";
-import Italic from "@shared/editor/marks/Italic";
-import Link from "@shared/editor/marks/Link";
-import TemplatePlaceholder from "@shared/editor/marks/Placeholder";
-import Strikethrough from "@shared/editor/marks/Strikethrough";
-import Underline from "@shared/editor/marks/Underline";
-
-// nodes
-import Attachment from "@shared/editor/nodes/Attachment";
-import Blockquote from "@shared/editor/nodes/Blockquote";
-import BulletList from "@shared/editor/nodes/BulletList";
-import CheckboxItem from "@shared/editor/nodes/CheckboxItem";
-import CheckboxList from "@shared/editor/nodes/CheckboxList";
-import CodeBlock from "@shared/editor/nodes/CodeBlock";
-import CodeFence from "@shared/editor/nodes/CodeFence";
-import Doc from "@shared/editor/nodes/Doc";
-import Embed from "@shared/editor/nodes/Embed";
-import Emoji from "@shared/editor/nodes/Emoji";
-import HardBreak from "@shared/editor/nodes/HardBreak";
-import Heading from "@shared/editor/nodes/Heading";
-import HorizontalRule from "@shared/editor/nodes/HorizontalRule";
-import Image from "@shared/editor/nodes/Image";
-import ListItem from "@shared/editor/nodes/ListItem";
-import Notice from "@shared/editor/nodes/Notice";
-import OrderedList from "@shared/editor/nodes/OrderedList";
-import Paragraph from "@shared/editor/nodes/Paragraph";
-=======
 import Mark from "@shared/editor/marks/Mark";
 import Node from "@shared/editor/nodes/Node";
->>>>>>> 1a8f2c3b
 import ReactNode from "@shared/editor/nodes/ReactNode";
 import fullExtensionsPackage from "@shared/editor/packages/full";
 import { EmbedDescriptor, EventType } from "@shared/editor/types";
@@ -331,121 +297,8 @@
     this.commands = this.createCommands();
   }
 
-<<<<<<< HEAD
-  createExtensions() {
-    const { dictionary } = this.props;
-
-    // adding nodes here? Update server/editor/renderToHtml.ts for serialization
-    // on the server
-    return new ExtensionManager(
-      [
-        ...[
-          new Doc(),
-          new HardBreak(),
-          new Paragraph(),
-          new Blockquote(),
-          new CodeBlock({
-            dictionary,
-            onShowToast: this.props.onShowToast,
-          }),
-          new CodeFence({
-            dictionary,
-            onShowToast: this.props.onShowToast,
-          }),
-          new Emoji(),
-          new Text(),
-          new CheckboxList(),
-          new CheckboxItem(),
-          new BulletList(),
-          new Embed({ embeds: this.props.embeds }),
-          new ListItem(),
-          new Attachment({
-            dictionary,
-          }),
-          new Notice({
-            dictionary,
-          }),
-          new Heading({
-            dictionary,
-            onShowToast: this.props.onShowToast,
-          }),
-          new HorizontalRule(),
-          new Image({
-            dictionary,
-            uploadFile: this.props.uploadFile,
-            onFileUploadStart: this.props.onFileUploadStart,
-            onFileUploadStop: this.props.onFileUploadStop,
-            onShowToast: this.props.onShowToast,
-          }),
-          new Table(),
-          new TableCell({
-            onSelectTable: this.handleSelectTable,
-            onSelectRow: this.handleSelectRow,
-          }),
-          new TableHeadCell({
-            onSelectColumn: this.handleSelectColumn,
-          }),
-          new TableRow(),
-          new Bold(),
-          new Comment({
-            userId: this.props.userId,
-            onDraftComment: this.props.onDraftComment,
-            onRemoveComment: this.props.onRemoveComment,
-            onClickComment: this.props.onClickComment,
-          }),
-          new Code(),
-          new Highlight(),
-          new Italic(),
-          new TemplatePlaceholder(),
-          new Underline(),
-          new Link({
-            onKeyboardShortcut: this.handleOpenLinkMenu,
-            onClickLink: this.props.onClickLink,
-            onClickHashtag: this.props.onClickHashtag,
-            onHoverLink: this.props.onHoverLink,
-          }),
-          new Strikethrough(),
-          new OrderedList(),
-          new History(),
-          new Folding(),
-          new SmartText(),
-          new TrailingNode(),
-          new PasteHandler(),
-          new Keys({
-            onBlur: this.handleEditorBlur,
-            onFocus: this.handleEditorFocus,
-            onSave: this.handleSave,
-            onSaveAndExit: this.handleSaveAndExit,
-            onCancel: this.props.onCancel,
-          }),
-          new BlockMenuTrigger({
-            dictionary,
-            onOpen: this.handleOpenBlockMenu,
-            onClose: this.handleCloseBlockMenu,
-          }),
-          new EmojiTrigger({
-            onOpen: (search: string) => {
-              this.setState({ emojiMenuOpen: true, blockMenuSearch: search });
-            },
-            onClose: () => {
-              this.setState({ emojiMenuOpen: false });
-            },
-          }),
-          new Placeholder({
-            placeholder: this.props.placeholder,
-          }),
-          new MaxLength({
-            maxLength: this.props.maxLength,
-          }),
-        ],
-        ...(this.props.extensions || []),
-      ],
-      this
-    );
-=======
   private createExtensions() {
     return new ExtensionManager(this.props.extensions, this);
->>>>>>> 1a8f2c3b
   }
 
   private createPlugins() {
