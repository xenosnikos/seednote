--- conflicted
+++ resolved
@@ -9,11 +9,8 @@
   MenuItem as BaseMenuItem,
 } from "reakit/Menu";
 import styled from "styled-components";
-<<<<<<< HEAD
-=======
 import Flex from "components/Flex";
 import MenuIconWrapper from "components/MenuIconWrapper";
->>>>>>> 476b5e03
 import Header from "./Header";
 import MenuItem, { MenuAnchor } from "./MenuItem";
 import Separator from "./Separator";
@@ -148,16 +145,10 @@
     }
 
     if (item.type === "heading") {
-<<<<<<< HEAD
       return <Header key={index}>{item.title}</Header>;
     }
 
-=======
-      return <Header>{item.title}</Header>;
-    }
-
     console.warn("Unrecognized menu item", item);
->>>>>>> 476b5e03
     return null;
   });
 }
