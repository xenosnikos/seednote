import { observer } from "mobx-react";
import * as React from "react";
import { Helmet } from "react-helmet";
import styled from "styled-components";
import breakpoint from "styled-components-breakpoint";
import Flex from "~/components/Flex";
import { LoadingIndicatorBar } from "~/components/LoadingIndicator";
import SkipNavContent from "~/components/SkipNavContent";
import SkipNavLink from "~/components/SkipNavLink";
import useKeyDown from "~/hooks/useKeyDown";
import { MenuProvider } from "~/hooks/useMenuContext";
import useStores from "~/hooks/useStores";
import { isModKey } from "~/utils/keyboard";

type Props = {
  title?: string;
  sidebar?: React.ReactNode;
  rightSidebar?: React.ReactNode;
};

<<<<<<< HEAD
function Layout({ title, children, sidebar, rightSidebar }: Props) {
=======
const Layout: React.FC<Props> = ({ title, children, sidebar, rightRail }) => {
>>>>>>> 3d88ebc3
  const { ui } = useStores();
  const sidebarCollapsed = !sidebar || ui.isEditing || ui.sidebarCollapsed;

  useKeyDown(".", (event) => {
    if (isModKey(event)) {
      ui.toggleCollapsedSidebar();
    }
  });

  return (
    <Container column auto>
      <Helmet>
        <title>{title ? title : "Outline"}</title>
        <meta name="viewport" content="width=device-width, initial-scale=1.0" />
      </Helmet>

      <SkipNavLink />

      {ui.progressBarVisible && <LoadingIndicatorBar />}

      <Container auto>
        <MenuProvider>{sidebar}</MenuProvider>

        <SkipNavContent />
        <Content
          auto
          justify="center"
          $isResizing={ui.sidebarIsResizing}
          $sidebarCollapsed={sidebarCollapsed}
          $hasSidebar={!!sidebar}
          style={
            sidebarCollapsed
              ? undefined
              : {
                  marginLeft: `${ui.sidebarWidth}px`,
                }
          }
        >
          {children}
        </Content>

        {rightSidebar}
      </Container>
    </Container>
  );
};

const Container = styled(Flex)`
  background: ${(props) => props.theme.background};
  transition: ${(props) => props.theme.backgroundTransition};
  position: relative;
  width: 100%;
  min-height: 100%;
`;

const Content = styled(Flex)<{
  $isResizing?: boolean;
  $sidebarCollapsed?: boolean;
  $hasSidebar?: boolean;
}>`
  margin: 0;
  transition: ${(props) =>
    props.$isResizing ? "none" : `margin-left 100ms ease-out`};

  @media print {
    margin: 0 !important;
  }

  ${breakpoint("mobile", "tablet")`
    margin-left: 0 !important;
  `}

  ${breakpoint("tablet")`
    ${(props: any) =>
      props.$hasSidebar &&
      props.$sidebarCollapsed &&
      `margin-left: ${props.theme.sidebarCollapsedWidth}px;`}
  `};
`;

export default observer(Layout);<|MERGE_RESOLUTION|>--- conflicted
+++ resolved
@@ -18,11 +18,12 @@
   rightSidebar?: React.ReactNode;
 };
 
-<<<<<<< HEAD
-function Layout({ title, children, sidebar, rightSidebar }: Props) {
-=======
-const Layout: React.FC<Props> = ({ title, children, sidebar, rightRail }) => {
->>>>>>> 3d88ebc3
+const Layout: React.FC<Props> = ({
+  title,
+  children,
+  sidebar,
+  rightSidebar,
+}) => {
   const { ui } = useStores();
   const sidebarCollapsed = !sidebar || ui.isEditing || ui.sidebarCollapsed;
 
