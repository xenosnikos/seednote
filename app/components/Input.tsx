import { observable } from "mobx";
import { observer } from "mobx-react";
import * as React from "react";
import { VisuallyHidden } from "reakit/VisuallyHidden";
import styled from "styled-components";
import breakpoint from "styled-components-breakpoint";
import Flex from "~/components/Flex";

const RealTextarea = styled.textarea<{ hasIcon?: boolean }>`
  border: 0;
  flex: 1;
  padding: 8px 12px 8px ${(props) => (props.hasIcon ? "8px" : "12px")};
  outline: none;
  background: none;
  color: ${(props) => props.theme.text};

  &:disabled,
  &::placeholder {
    color: ${(props) => props.theme.placeholder};
  }
`;

const RealInput = styled.input<{ hasIcon?: boolean }>`
  border: 0;
  flex: 1;
  padding: 8px 12px 8px ${(props) => (props.hasIcon ? "8px" : "12px")};
  outline: none;
  background: none;
  color: ${(props) => props.theme.text};
  height: 30px;
  min-width: 0;
  overflow: hidden;
  text-overflow: ellipsis;
  white-space: nowrap;

  &:disabled,
  &::placeholder {
    color: ${(props) => props.theme.placeholder};
  }

  &::-webkit-search-cancel-button {
    -webkit-appearance: none;
  }

  ${breakpoint("mobile", "tablet")`
    font-size: 16px;
  `};
`;

const Wrapper = styled.div<{
  flex?: boolean;
  short?: boolean;
  minHeight?: number;
  maxHeight?: number;
}>`
  flex: ${(props) => (props.flex ? "1" : "0")};
  width: ${(props) => (props.short ? "49%" : "auto")};
  max-width: ${(props) => (props.short ? "350px" : "100%")};
  min-height: ${({ minHeight }) => (minHeight ? `${minHeight}px` : "0")};
  max-height: ${({ maxHeight }) => (maxHeight ? `${maxHeight}px` : "initial")};
`;

const IconWrapper = styled.span`
  position: relative;
  left: 4px;
  width: 24px;
  height: 24px;
`;

export const Outline = styled(Flex)<{
  margin?: string | number;
  hasError?: boolean;
  focused?: boolean;
}>`
  flex: 1;
  margin: ${(props) =>
    props.margin !== undefined ? props.margin : "0 0 16px"};
  color: inherit;
  border-width: 1px;
  border-style: solid;
  border-color: ${(props) =>
    props.hasError
      ? props.theme.danger
      : props.focused
      ? props.theme.inputBorderFocused
      : props.theme.inputBorder};
  border-radius: 4px;
  font-weight: normal;
  align-items: center;
  overflow: hidden;
  background: ${(props) => props.theme.background};
`;

export const LabelText = styled.div`
  font-weight: 500;
  padding-bottom: 4px;
  display: inline-block;
`;

export type Props = React.HTMLAttributes<HTMLInputElement> & {
  type?: "text" | "email" | "checkbox" | "search" | "textarea";
  value?: string;
  label?: string;
  className?: string;
  labelHidden?: boolean;
  flex?: boolean;
  short?: boolean;
  margin?: string | number;
  icon?: React.ReactNode;
  name?: string;
  minLength?: number;
  maxLength?: number;
  autoFocus?: boolean;
  autoComplete?: boolean | string;
  readOnly?: boolean;
  required?: boolean;
  disabled?: boolean;
  placeholder?: string;
<<<<<<< HEAD
  /* Callback is triggered with the CMD+Enter keyboard combo */
  onRequestSubmit?: (ev: React.KeyboardEvent<HTMLInputElement>) => unknown;
  onChange?: (ev: React.ChangeEvent<HTMLInputElement>) => unknown;
=======
  onChange?: (
    ev: React.ChangeEvent<HTMLInputElement | HTMLTextAreaElement>
  ) => unknown;
  innerRef?: React.RefObject<HTMLInputElement | HTMLTextAreaElement>;
>>>>>>> 1a8f2c3b
  onKeyDown?: (ev: React.KeyboardEvent<HTMLInputElement>) => unknown;
  onFocus?: (ev: React.SyntheticEvent) => unknown;
  onBlur?: (ev: React.SyntheticEvent) => unknown;
};

@observer
class Input extends React.Component<Props> {
<<<<<<< HEAD
  private input = React.createRef<HTMLInputElement | HTMLTextAreaElement>();
=======
  input = this.props.innerRef;
>>>>>>> 1a8f2c3b

  @observable
  public focused = false;

  public clear() {
    if (this.input.current) {
      this.input.current.value = "";
    }
  }

  public focus() {
    this.input.current?.focus();
  }

  private handleBlur = (ev: React.SyntheticEvent) => {
    this.focused = false;

    if (this.props.onBlur) {
      this.props.onBlur(ev);
    }
  };

  private handleFocus = (ev: React.SyntheticEvent) => {
    this.focused = true;

    if (this.props.onFocus) {
      this.props.onFocus(ev);
    }
  };

<<<<<<< HEAD
  private handleKeyDown = (ev: React.KeyboardEvent<HTMLInputElement>) => {
    if (ev.key === "Enter" && ev.metaKey) {
      if (this.props.onRequestSubmit) {
        this.props.onRequestSubmit(ev);
      }
    }

    if (this.props.onKeyDown) {
      this.props.onKeyDown(ev);
    }
  };

=======
>>>>>>> 1a8f2c3b
  render() {
    const {
      type = "text",
      icon,
      label,
      margin,
      className,
      short,
      flex,
      labelHidden,
      onFocus,
      onBlur,
      onRequestSubmit,
      ...rest
    } = this.props;

    const InputComponent: React.ComponentType =
      type === "textarea" ? RealTextarea : RealInput;
    const wrappedLabel = <LabelText>{label}</LabelText>;

    return (
      <Wrapper className={className} short={short} flex={flex}>
        <label>
          {label &&
            (labelHidden ? (
              <VisuallyHidden>{wrappedLabel}</VisuallyHidden>
            ) : (
              wrappedLabel
            ))}
          <Outline focused={this.focused} margin={margin}>
            {icon && <IconWrapper>{icon}</IconWrapper>}
            <InputComponent
              // @ts-expect-error no idea why this is not working
              ref={this.input}
              onBlur={this.handleBlur}
              onFocus={this.handleFocus}
              onKeyDown={this.handleKeyDown}
              hasIcon={!!icon}
              type={type === "textarea" ? undefined : type}
              {...rest}
            />
          </Outline>
        </label>
      </Wrapper>
    );
  }
}

export default Input;<|MERGE_RESOLUTION|>--- conflicted
+++ resolved
@@ -116,16 +116,12 @@
   required?: boolean;
   disabled?: boolean;
   placeholder?: string;
-<<<<<<< HEAD
   /* Callback is triggered with the CMD+Enter keyboard combo */
   onRequestSubmit?: (ev: React.KeyboardEvent<HTMLInputElement>) => unknown;
-  onChange?: (ev: React.ChangeEvent<HTMLInputElement>) => unknown;
-=======
   onChange?: (
     ev: React.ChangeEvent<HTMLInputElement | HTMLTextAreaElement>
   ) => unknown;
   innerRef?: React.RefObject<HTMLInputElement | HTMLTextAreaElement>;
->>>>>>> 1a8f2c3b
   onKeyDown?: (ev: React.KeyboardEvent<HTMLInputElement>) => unknown;
   onFocus?: (ev: React.SyntheticEvent) => unknown;
   onBlur?: (ev: React.SyntheticEvent) => unknown;
@@ -133,11 +129,7 @@
 
 @observer
 class Input extends React.Component<Props> {
-<<<<<<< HEAD
   private input = React.createRef<HTMLInputElement | HTMLTextAreaElement>();
-=======
-  input = this.props.innerRef;
->>>>>>> 1a8f2c3b
 
   @observable
   public focused = false;
@@ -168,7 +160,6 @@
     }
   };
 
-<<<<<<< HEAD
   private handleKeyDown = (ev: React.KeyboardEvent<HTMLInputElement>) => {
     if (ev.key === "Enter" && ev.metaKey) {
       if (this.props.onRequestSubmit) {
@@ -181,8 +172,6 @@
     }
   };
 
-=======
->>>>>>> 1a8f2c3b
   render() {
     const {
       type = "text",
