import { pick } from "lodash";
import { set, observable } from "mobx";
import { getFieldsForModel } from "./decorators/Field";

export default abstract class BaseModel {
  @observable
  id: string;

  @observable
  isSaving: boolean;

<<<<<<< HEAD
  @observable
  isNew: boolean;
=======
  createdAt: string;

  updatedAt: string;
>>>>>>> 1a8f2c3b

  store: any;

  constructor(fields: Record<string, any>, store: any) {
    this.updateFromJson(fields);
    this.store = store;
    this.isNew = !this.id;
  }

  save = async (params?: Record<string, any>) => {
    this.isSaving = true;

    try {
      // ensure that the id is passed if the document has one
      if (!params) {
        params = this.toAPI();
      }

      const model = await this.store.save({
        ...params,
        id: this.id,
        isNew: this.isNew,
      });

      // if saving is successful set the new values on the model itself
      set(this, { ...params, ...model, isNew: false });

      this.persistedAttributes = this.toAPI();

      return model;
    } finally {
      this.isSaving = false;
    }
  };

  updateFromJson = (data: any) => {
    set(this, data);
    this.persistedAttributes = this.toAPI();
  };

  fetch = (options?: any) => {
    return this.store.fetch(this.id, options);
  };

  refresh = () => {
    return this.fetch({
      force: true,
    });
  };

  delete = async () => {
    this.isSaving = true;

    try {
      return await this.store.delete(this);
    } finally {
      this.isSaving = false;
    }
  };

  /**
   * Returns a plain object representation of fields on the model for
   * persistence to the server API
   *
   * @returns {Record<string, any>}
   */
  toAPI = (): Record<string, any> => {
    const fields = getFieldsForModel(this);
    return pick(this, fields) || [];
  };

  /**
   * Returns a plain object representation of all the properties on the model
   * overrides the inbuilt toJSON method to avoid attempting to serialize store
   *
   * @returns {Record<string, any>}
   */
  toJSON() {
    const output: Partial<typeof this> = {};

    for (const property in this) {
      if (
        // eslint-disable-next-line no-prototype-builtins
        this.hasOwnProperty(property) &&
        !["persistedAttributes", "store", "isSaving"].includes(property)
      ) {
        output[property] = this[property];
      }
    }

    return output;
  }

  /**
   * Returns a boolean indicating if the model has changed since it was last
   * persisted to the server
   *
   * @returns boolean true if unsaved
   */
  isDirty(): boolean {
    const attributes = this.toAPI();

    if (Object.keys(attributes).length === 0) {
      console.warn("Checking dirty on model with no @Field decorators");
    }

    return (
      JSON.stringify(this.persistedAttributes) !== JSON.stringify(attributes)
    );
  }

  protected persistedAttributes: Partial<BaseModel> = {};
}<|MERGE_RESOLUTION|>--- conflicted
+++ resolved
@@ -9,14 +9,12 @@
   @observable
   isSaving: boolean;
 
-<<<<<<< HEAD
   @observable
   isNew: boolean;
-=======
+
   createdAt: string;
 
   updatedAt: string;
->>>>>>> 1a8f2c3b
 
   store: any;
 
